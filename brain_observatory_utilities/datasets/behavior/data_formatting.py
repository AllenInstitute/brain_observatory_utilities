--- conflicted
+++ resolved
@@ -1,881 +1,856 @@
-import pandas as pd
-import numpy as np
-from brain_observatory_utilities.utilities.general_utilities import get_trace_average
-import brain_observatory_utilities.datasets.behavior.data_access as data_access
-from brain_observatory_utilities.utilities import general_utilities
-
-
-
-def limit_stimulus_presentations_to_change_detection(stimulus_presentations):
-    '''
-    if column 'stimulus_block_name' is in stimulus_presentations table (as in SDK v2.16.2),
-    limit stimulus presentations table to the change detection block
-    '''
-    if 'stimulus_block_name' in stimulus_presentations:
-        stimulus_presentations = stimulus_presentations[stimulus_presentations.stimulus_block_name.str.contains('change_detection')]
-        # change a few columns from type Boolean to bool (they were previously Boolean so they could contain NaNs for non-change detection stim blocks)
-        # stimulus_presentations = convert_boolean_cols_to_bool(stimulus_presentations)
-    return stimulus_presentations
-
-
-def convert_boolean_cols_to_bool(stimulus_presentations):
-    '''
-    For any dataframe containing columns derived from the stimulus_presentations table,
-    go through all columns and identify those that are type boolean (which occurs when the column has NaNs and bools)
-    and convert NaNs to False then set dtype to bool.
-
-    This is needed because many operations fail on columns of type boolean.
-    Some columns in stimulus_presentations are boolean in new SDK outputs because of the new stimulus_blocks,
-    as many values specific to change_detection task are set to NaN in other stimulus blocks, which
-    means that the entire column gets the dtype boolean instead of bool.
-    '''
-    for column in stimulus_presentations.columns.values:
-        try:
-            if type(stimulus_presentations[column].dtype).__name__ == 'BooleanDtype':
-                row_ids = stimulus_presentations[stimulus_presentations[column].isnull()].index
-                stimulus_presentations.loc[row_ids, column] = False
-                stimulus_presentations[column] = stimulus_presentations[column].astype('bool')
-        except:
-            if stimulus_presentations[column].dtype == 'boolean':
-                # remove NaNs and make bool
-                row_ids = stimulus_presentations[stimulus_presentations[column].isnull()].index
-                stimulus_presentations.loc[row_ids, column] = False
-                stimulus_presentations[column] = stimulus_presentations[column].astype('bool')
-    return stimulus_presentations
-
-
-def add_mean_running_speed_to_stimulus_presentations(stimulus_presentations,
-                                                     running_speed,
-                                                     time_window=[0, 0.75]):
-    '''
-    Append a column to stimulus_presentations which contains
-    the mean running speed in a range relative to
-    the stimulus start time.
-
-    Args:
-        stimulus_presentations (pd.DataFrame): dataframe of
-            stimulus presentations.
-            Must contain: 'start_time'
-        running_speed (pd.DataFrame): dataframe of running speed.
-            Must contain: 'speed', 'timestamps'
-        time_window: array
-            timestamps in seconds, relative to the start of each stimulus
-            to average the running speed.
-            default = [-3,3]
-    Returns:
-        stimulus_presentations with new column
-        "mean_running_speed" containing the
-        mean running speed within the specified window
-        following each stimulus presentation.
-
-    Example:
-        # get visual behavior cache
-        from allensdk.brain_observatory.behavior.behavior_project_cache import VisualBehaviorOphysProjectCache as bpc  # noqa E501
-        cache_dir = SOME_LOCAL_DIR
-        cache = bpc.from_s3_cache(cache_dir=cache_dir)
-
-        # load data for one experiment
-        ophys_experiment = cache.get_behavior_ophys_experiment(experiment_id)
-
-        # get necessary tables
-        stimulus_presentations = ophys_experiment.stimulus_presentations.copy()
-        running_speed = ophys_experiment.running_speed.copy()
-
-        # add running_speed to stim presentations
-        stimulus_presentations = add_mean_running_speed_to_stimulus_presentations(stimulus_presentations, running_speed)  # noqa E501
-    '''
-
-    stim_running_speed = stimulus_presentations.apply(
-        lambda row: get_trace_average(
-            running_speed['speed'].values,
-            running_speed['timestamps'].values,
-            row["start_time"] + time_window[0],
-            row["start_time"] + time_window[1]), axis=1,)
-    stimulus_presentations["mean_running_speed"] = stim_running_speed
-    return stimulus_presentations
-
-
-def add_mean_pupil_to_stimulus_presentations(stimulus_presentations, eye_tracking, column_to_use='pupil_area', time_window=[0, 0.75]):
-    '''
-    Append a column to stimulus_presentations which contains
-    the mean pupil area, diameter, or radius in a range relative to
-    the stimulus start time.
-
-    Args:
-        stimulus_presentations (pd.DataFrame): dataframe of stimulus presentations.  # noqa E501
-            Must contain: 'start_time'
-        eye_tracking (pd.DataFrame): dataframe of eye tracking data.
-            Must contain: timestamps', 'pupil_area', 'pupil_width', 'likely_blinks'
-        time_window (list with 2 elements): start and end of the range
-            relative to the start of each stimulus to average the pupil area.
-        column_to_use: column in eyetracking table to use to get mean, options: 'pupil_area', 'pupil_width', 'pupil_radius', 'pupil_diameter'
-                        if 'pupil_diameter' or 'pupil_radius' are provided, they will be calculated from 'pupil_area'
-                        if 'pupil_width' is provided, the column 'pupil_width' will be directly used from eye_tracking table
-    Returns:
-        stimulus_presentations table with new column "mean_pupil_"+column_to_use with the
-        mean pupil value within the specified window following each stimulus presentation.
-
-    Example:
-        # get visual behavior cache
-        from allensdk.brain_observatory.behavior.behavior_project_cache import VisualBehaviorOphysProjectCache as bpc  # noqa E501
-        cache_dir = r'\\allen\programs\braintv\workgroups\nc-ophys\visual_behavior\platform_paper_cache'
-        cache = bpc.from_s3_cache(cache_dir=cache_dir)
-
-        # load data for one experiment
-        ophys_experiment = cache.get_behavior_ophys_experiment(experiment_id)
-
-        # get necessary tables
-        stimulus_presentations = ophys_experiment.stimulus_presentations.copy()
-        eye_tracking = ophys_experiment.eye_tracking.copy()
-
-        # add pupil area to stim presentations
-        stimulus_presentations = add_mean_pupil_to_stimulus_presentations(stimulus_presentations, eye_tracking, column_to_use='pupil_area')  # noqa E501
-    '''
-
-    eye_tracking = data_access.get_pupil_data(eye_tracking, interpolate_likely_blinks=True, normalize_to_gray_screen=True, zscore=False,
-                                              interpolate_to_ophys=False, ophys_timestamps=None, stimulus_presentations=stimulus_presentations)
-
-    eye_tracking_timeseries = eye_tracking[column_to_use].values
-    mean_pupil_around_stimulus = stimulus_presentations.apply(
-        lambda row: get_trace_average(
-            eye_tracking_timeseries,
-            eye_tracking['timestamps'].values,
-            row["start_time"] + time_window[0],
-            row["start_time"] + time_window[1],
-        ), axis=1,)
-    stimulus_presentations["mean_"+column_to_use] = mean_pupil_around_stimulus
-    return stimulus_presentations
-
-
-def add_rewards_to_stimulus_presentations(stimulus_presentations,
-                                          rewards,
-                                          time_window=[0, 3]):
-    '''
-    Append a column to stimulus_presentations which contains
-    the timestamps of rewards that occur
-    in a range relative to the onset of the stimulus.
-
-    Args:
-        stimulus_presentations (pd.DataFrame): dataframe of
-            stimulus presentations.
-            Must contain: 'start_time'
-        rewards (pd.DataFrame): rewards dataframe. Must contain 'timestamps'
-        time_window (list with 2 elements): start and end of the range
-            relative to the start of each stimulus
-            to average the running speed.
-    Returns:
-        stimulus_presentations with a new column called "reward" that contains
-        reward times that fell within the window relative to each stim time
-
-    Example:
-        # get visual behavior cache
-        from allensdk.brain_observatory.behavior.behavior_project_cache import VisualBehaviorOphysProjectCache as bpc  # noqa E501
-        cache_dir = SOME_LOCAL_DIRECTORY
-        cache = bpc.from_s3_cache(cache_dir=cache_dir)
-
-        # load data for one experiment
-        ophys_experiment = cache.get_behavior_ophys_experiment(experiment_id)
-
-        # get necessary tables
-        stimulus_presentations = ophys_experiment.stimulus_presentations.copy()
-        rewards = ophys_experiment.rewards.copy()
-
-        # add rewards to stim presentations
-        stimulus_presentations = add_rewards_to_stimulus_presentations(stimulus_presentations, rewards)  # noqa E501
-    '''
-
-    reward_times = rewards['timestamps'].values
-    rewards_each_stim = stimulus_presentations.apply(
-        lambda row: reward_times[
-            ((reward_times > row["start_time"] + time_window[0]) & (reward_times < row["start_time"] + time_window[1]))],
-        axis=1,
-    )
-    stimulus_presentations["rewards"] = rewards_each_stim
-    return stimulus_presentations
-
-
-def add_licks_to_stimulus_presentations(stimulus_presentations,
-                                        licks,
-                                        time_window=[0, 0.75]):
-    '''
-    Append a column to stimulus_presentations which
-    contains the timestamps of licks that occur
-    in a range relative to the onset of the stimulus.
-
-    Args:
-        stimulus_presentations (pd.DataFrame): 
-            dataframe of stimulus presentations.
-            Must contain: 'start_time'
-        licks (pd.DataFrame): lick dataframe. Must contain 'timestamps'
-        time_window (list with 2 elements): start and end of the range
-            relative to the start of each stimulus to average the running speed.  # noqa E501
-    Returns:
-        stimulus_presentations with a new column called "licks" that contains
-        lick times that fell within the window relative to each stim time
-
-
-    Example:
-        # get visual behavior cache
-        from allensdk.brain_observatory.behavior.behavior_project_cache import VisualBehaviorOphysProjectCache as bpc  # noqa E501
-        cache_dir = SOME_LOCAL_DIRECTORY
-        cache = bpc.from_s3_cache(cache_dir=cache_dir)
-
-        # load data for one experiment
-        ophys_experiment = cache.get_behavior_ophys_experiment(experiment_id)
-
-        # get necessary tables
-        stimulus_presentations = ophys_experiment.stimulus_presentations.copy()
-        licks = ophys_experiment.licks.copy()
-
-        # add licks to stim presentations
-        stimulus_presentations = add_licks_to_stimulus_presentations(stimulus_presentations, licks)
-    '''
-
-    lick_times = licks['timestamps'].values
-    licks_each_stim = stimulus_presentations.apply(
-        lambda row: lick_times[
-            ((lick_times > row["start_time"] + time_window[0]) & (lick_times < row["start_time"] + time_window[1]))],
-        axis=1,
-    )
-    stimulus_presentations["licks"] = licks_each_stim
-    return stimulus_presentations
-
-
-def calculate_reward_rate(response_latency=None,
-                          starttime=None,
-                          window=0.75,
-                          trial_window=25,
-                          initial_trials=10):
-
-    assert len(response_latency) == len(starttime)
-
-    df = pd.DataFrame({'response_latency': response_latency,
-                       'starttime': starttime})
-
-    # adds a column called reward_rate to the input dataframe
-    # the reward_rate column contains a rolling average of rewards/min
-    # window sets the window in which a response is considered correct,
-    # so a window of 1.0 means licks before 1.0 second are considered correct
-    #
-    # Reorganized into this unit-testable form by Nick Cain April 25 2019
-
-    reward_rate = np.zeros(len(df))
-    # make the initial reward rate infinite,
-    # so that you include the first trials automatically.
-    reward_rate[:initial_trials] = np.inf
-
-    for trial_number in range(initial_trials, len(df)):
-
-        min_index = np.max((0, trial_number - trial_window))
-        max_index = np.min((trial_number + trial_window, len(df)))
-        df_roll = df.iloc[min_index:max_index]
-
-        # get a rolling number of correct trials
-        correct = len(df_roll[df_roll.response_latency < window])
-
-        # get the time elapsed over the trials
-        time_elapsed = df_roll.starttime.iloc[-1] - df_roll.starttime.iloc[0]
-
-        # calculate the reward rate, rewards/min
-        reward_rate_on_this_lap = correct / time_elapsed * 60
-
-        reward_rate[trial_number] = reward_rate_on_this_lap
-    return reward_rate
-
-
-def add_reward_rate_to_stimulus_presentations(stimulus_presentations,
-                                              trials):
-    '''
-    Parameters:
-    ____________
-    trials: Pandas.DataFrame
-        ophys_experiment.trials
-    stimulus_presentation: Pandas.DataFrame
-        ophys_experiment.stimulus_presentations
-
-    Returns:
-    ___________
-    stimulus_presentation: Pandas.DataFrame
-        with 'reward_rate_trials' column
-
-    'reward_rate' is calculated by the SDK based on the rolling reward rate over trials (not stimulus presentations)
-    https://github.com/AllenInstitute/AllenSDK/blob/master/allensdk/brain_observatory/behavior/trials_processing.py#L941
-    '''
-
-    last_time = 0
-    reward_rate_by_frame = []
-    # if 'reward_rate' not in trials:
-    # recalculate reward_rate for trials 
-    trials['reward_rate'] = calculate_reward_rate(trials['response_latency'].values,
-                                                      trials['start_time'])
-
-    trials = trials[trials['aborted'] == False]  # NOQA
-    for change_time in trials.change_time.values:
-        reward_rate = trials[trials.change_time ==  # NOQA
-                             change_time].reward_rate.values[0]
-        # add reward rate value from trial to all stim presentations belonging to that trial
-        for start_time in stimulus_presentations.start_time: 
-            if (start_time < change_time) and (start_time > last_time):
-                reward_rate_by_frame.append(reward_rate)
-                last_time = start_time
-    # fill the last flashes with last value
-    for i in range(len(stimulus_presentations) - len(reward_rate_by_frame)):
-        reward_rate_by_frame.append(reward_rate_by_frame[-1])
-
-    stimulus_presentations['reward_rate'] = reward_rate_by_frame
-    return stimulus_presentations
-
-
-def add_epochs_to_stimulus_presentations(stimulus_presentations, time_column='start_time', epoch_duration_mins=10):
-    """
-    Add column called 'epoch' with values as an index for the epoch within a session, for a given epoch duration.
-
-    :param stimulus_presentations: dataframe with a column indicating event start times
-    :param time_column: name of column in dataframe indicating event times
-    :param epoch_duration_mins: desired epoch length in minutes
-    :return: input dataframe with epoch column added
-    """
-    start_time = stimulus_presentations[time_column].values[0]
-    stop_time = stimulus_presentations[time_column].values[-1]
-    epoch_times = np.arange(start_time, stop_time, epoch_duration_mins * 60)
-    stimulus_presentations['epoch'] = None
-    for i, time in enumerate(epoch_times):
-        if i < len(epoch_times) - 1:
-            indices = stimulus_presentations[(stimulus_presentations[time_column] >= epoch_times[i]) &
-                                             (stimulus_presentations[time_column] < epoch_times[i + 1])].index.values
-        else:
-            indices = stimulus_presentations[(
-                stimulus_presentations[time_column] >= epoch_times[i])].index.values
-        stimulus_presentations.loc[indices, 'epoch'] = i
-    return stimulus_presentations
-
-
-def add_trials_id_to_stimulus_presentations(stimulus_presentations, trials):
-    """
-    Add trials_id to stimulus presentations by finding the closest change time to each stimulus start time
-    If there is no corresponding change time, the trials_id is NaN
-    :param: stimulus_presentations: stimulus_presentations attribute of BehaviorOphysExperiment object, must have 'start_time'
-    :param trials: trials attribute of BehaviorOphysExperiment object, must have 'change_time'
-    """
-    # for each stimulus_presentation, find the trials_id that is closest to the start time
-    # add to a new column called 'trials_id'
-    for idx, stimulus_presentation in stimulus_presentations.iterrows():
-        start_time = stimulus_presentation['start_time']
-        query_string = 'change_time > @start_time - 0.5 and change_time < @start_time + 0.5'
-        trials_id = (np.abs(start_time - trials.query(query_string)['change_time']))
-        if len(trials_id) == 1:
-            trials_id = trials_id.idxmin()
-        else:
-            trials_id = np.nan
-        stimulus_presentations.loc[idx, 'trials_id'] = trials_id
-    return stimulus_presentations
-
-
-def add_trials_data_to_stimulus_presentations_table(stimulus_presentations, trials):
-    """
-    Add trials_id to stimulus presentations table then join relevant columns of trials with stimulus_presentations
-    :param: stimulus_presentations: stimulus_presentations attribute of BehaviorOphysExperiment object, must have 'start_time'
-    :param trials: trials attribute of BehaviorOphysExperiment object, must have 'change_time'
-    """
-    # add trials_id and merge to get trial type information
-    stimulus_presentations = add_trials_id_to_stimulus_presentations(
-        stimulus_presentations, trials)
-    # only keep certain columns
-    trials = trials[['change_time', 'go', 'catch', 'aborted', 'auto_rewarded',
-                     'hit', 'miss', 'false_alarm', 'correct_reject',
-                     'response_time', 'response_latency', 'reward_time', 'reward_volume', ]]
-    # merge trials columns into stimulus_presentations
-    stimulus_presentations = stimulus_presentations.reset_index().merge(
-        trials, on='trials_id', how='left')
-    stimulus_presentations = stimulus_presentations.set_index(
-        'stimulus_presentations_id')
-    return stimulus_presentations
-
-
-def add_time_from_last_change_to_stimulus_presentations(stimulus_presentations):
-    '''
-    Adds a column to stimulus_presentations called 'time_from_last_change', which is the time, in seconds since the last image change
-
-    ARGS: SDK session object
-    MODIFIES: session.stimulus_presentations
-    RETURNS: stimulus_presentations
-    '''
-    stimulus_times = stimulus_presentations["start_time"].values
-    change_times = stimulus_presentations.query(
-        'is_change')['start_time'].values
-    time_from_last_change = general_utilities.time_from_last(
-        stimulus_times, change_times)
-    stimulus_presentations["time_from_last_change"] = time_from_last_change
-
-    return stimulus_presentations
-
-
-def add_engagement_state_to_stimulus_presentations(
-        stimulus_presentations, trials):
-    """
-    Add 'engaged' Boolean column and 'engagement_state' string ('engaged' or 'disengaged')
-    using threshold of  2 rewards per minute, with reward_rate calculated as in the SDK by the
-    function add_reward_rate_to_stimulus_presentations() in this repo, which is a copy of what is done in the SDK.
-    Previously this function pulled directly from the SDK, but the funciton was added to a class and is no longer directly accessible.
-
-
-    :param stimulus_presentations: stimulus_presentations attribute of BehaviorOphysExperiment
-    :param trials: trials attribute of BehaviorOphysExperiment object
-    :return: stimulus_presentations with columns added: 'reward_rate', 'engaged', 'engagement_state'
-    """
-
-
-    # if 'reward_time' not in stimulus_presentations.keys():
-    #     # this function adds the trial information to every stimulus presentation belonging to that trial
-    #     stimulus_presentations = add_trials_data_to_stimulus_presentations_table(
-    #         stimulus_presentations, trials)
-
-    # # calculating stimulus based reward rate using trial level reward information will massively underestimate reward rate
-    # # create Boolean column indicating whether the trial was rewarded or not
-    # stimulus_presentations['rewarded'] = [False if np.isnan(
-    #     reward_time) else True for reward_time in stimulus_presentations.reward_time.values]
-    # # (rewards/stimulus)*(1 stimulus/.750s) = rewards/second
-    # stimulus_presentations['reward_rate_per_second'] = stimulus_presentations['rewarded'].rolling(
-    #     window=320, min_periods=1, win_type='triang').mean() / .75  # units of rewards per second
-    # # (rewards/stimulus)*(1 stimulus/.750s)*(60s/min) = rewards/min
-    # stimulus_presentations['reward_rate'] = stimulus_presentations['rewarded'].rolling(
-    #     window=320, min_periods=1, win_type='triang').mean() * (60 / .75)  # units of rewards/min
-
-    # reward_threshold = 2 / 3  # 2/3 rewards per minute = 1/90 rewards/second
-
-    if 'reward_rate' not in stimulus_presentations.keys():
-        stimulus_presentations = add_reward_rate_to_stimulus_presentations(stimulus_presentations, trials)
-    
-    reward_threshold = 2
-
-    stimulus_presentations['engaged'] = [x > reward_threshold for x in stimulus_presentations['reward_rate'].values]
-    stimulus_presentations['engagement_state'] = ['engaged' if engaged else 'disengaged' for engaged in stimulus_presentations['engaged'].values]
-
-    return stimulus_presentations
-
-
-def add_n_to_stimulus_presentations(stimulus_presentations):
-    """
-    Adds a column to stimulus_presentations called 'n_after_change',
-    which is the number of stimulus presentations that have occurred since the last change.
-    It will also add a column called 'n_after_omission',
-    which is the number of stimulus presentations that have occurred since the last omission,
-    before the next change.
-    If there is no omission, this value will be -1.
-    Presentations before the first change or omission will have a value of -1.
-    It will also add a column called 'n_before_change',
-    which is the number of stimulus presentations that have occurred before the next change.
-    Presentations after the last change will have a value of -1.
-    Presentations before the first change will also have a value of -1.
-    0 for 'n_after_change' and 'n_before_change' indicates the change itself.
-    0 for 'n_after_omission' indicates the omission itself.
-
-    Parameters
-    ----------
-    stimulus_presentations : pd.DataFrame
-        stimulus_presentations table from BehaviorOphysExperiment
-
-    Returns
-    -------
-    stimulus_presentations : pd.DataFrame
-        stimulus_presentations table with 'n_after_change', 'n_after_omission', and 'n_before_change' columns added
-    """
-
-    change_ind = stimulus_presentations[stimulus_presentations['is_change']].index.values
-
-    # Adding n_after_change
-    # -1 indicates before the first change
-    n_after_change = np.zeros(len(stimulus_presentations)) - 1
-    for i in range(1, len(change_ind)):
-        n_after_change[change_ind[i - 1]: change_ind[i]
-                       ] = np.arange(0, change_ind[i] - change_ind[i - 1]).astype(int)
-    n_after_change[change_ind[i]:] = np.arange(
-        0, len(stimulus_presentations) - change_ind[i]).astype(int)
-    stimulus_presentations['n_after_change'] = n_after_change
-
-    # Adding n_before_change
-    # -1 indicates after the last and before the first change
-    n_before_change = np.zeros(len(stimulus_presentations)) - 1
-    for i in range(len(change_ind) - 1):
-        n_before_change[change_ind[i] + 1: change_ind[i + 1] + 1] = np.arange(
-            change_ind[i + 1] - change_ind[i] - 1, -1, -1).astype(int)
-    stimulus_presentations['n_before_change'] = n_before_change
-
-    # Adding n_after_omission
-    # -1 indicates before the first omission or
-    n_after_omission = np.zeros(len(stimulus_presentations)) - 1
-    # from the next change till the next omission # noqa E114,E116
-    # if there are no omissions, n_after_omission will be all -1
-    # and 'omitted' will be added and assigned to False
-    if 'omitted' in stimulus_presentations.columns:
-        omission_ind = stimulus_presentations[stimulus_presentations['omitted']].index.values
-        for i in range(len(omission_ind)):
-            if change_ind[-1] > omission_ind[i]:  # if there is a change after the omission
-                next_change_ind = change_ind[change_ind > omission_ind[i]][0]
-                n_after_omission[omission_ind[i]: next_change_ind] = np.arange(
-                    0, next_change_ind - omission_ind[i]).astype(int)
-            else:
-                n_after_omission[omission_ind[i]:] = np.arange(
-                    0, len(stimulus_presentations) - omission_ind[i]).astype(int)
-    else:
-        stimulus_presentations['omitted'] = False
-    stimulus_presentations['n_after_omission'] = n_after_omission
-
-    return stimulus_presentations
-
-
-def get_annotated_stimulus_presentations(
-        ophys_experiment, epoch_duration_mins=10):
-    """
-    Takes in an ophys_experiment dataset object and returns the stimulus_presentations table with additional columns.
-    Adds several useful columns to the stimulus_presentations table, including the mean running speed and pupil diameter for each stimulus,
-    the times of licks for each stimulus, the rolling reward rate, an identifier for 10 minute epochs within a session,
-    whether or not a stimulus was a pre-change or pre or post omission, and whether change stimuli were hits or misses
-    :param ophys_experiment: obj
-        AllenSDK BehaviorOphysExperiment object
-        A BehaviorOphysExperiment instance
-        See https://github.com/AllenInstitute/AllenSDK/blob/master/allensdk/brain_observatory/behavior/behavior_ophys_ophys_experiment.py  # noqa E501
-    :return: stimulus_presentations attribute of BehaviorOphysExperiment, with additional columns added
-    """
-    stimulus_presentations = ophys_experiment.stimulus_presentations
-    # limit to change detection block
-    stimulus_presentations = limit_stimulus_presentations_to_change_detection(stimulus_presentations)
-    
-    # add licks
-    stimulus_presentations = add_licks_to_stimulus_presentations(
-        stimulus_presentations, ophys_experiment.licks, time_window=[0, 0.75])
-    # add running
-    stimulus_presentations = add_mean_running_speed_to_stimulus_presentations(
-        stimulus_presentations, ophys_experiment.running_speed, time_window=[0, 0.75])
-<<<<<<< HEAD
-=======
-
-    # add 'could_change' column
-    annotated_stimuli = annotate_stimuli(ophys_experiment, inplace=False)
-    stimulus_presentations = stimulus_presentations.merge(annotated_stimuli[['could_change', 'previous_image_name', 'response_lick']], on='stimulus_presentations_id')
-
->>>>>>> 471306bb
-    if hasattr('ophys_experiment', 'eye_tracking'):
-        try:
-            stimulus_presentations = add_mean_pupil_to_stimulus_presentations(
-                stimulus_presentations,
-                ophys_experiment.eye_tracking,
-                column_to_use='pupil_width',
-                time_window=[0, 0.75])
-            print(stimulus_presentations.stimulus_block_name.unique())
-        except Exception as e:
-            print(
-                'could not add mean pupil to stimulus presentations, length of eye_tracking attribute is', len(
-                    ophys_experiment.eye_tracking))
-            print(e)
-
-    # add reward rate
-    stimulus_presentations = add_reward_rate_to_stimulus_presentations(
-        stimulus_presentations, ophys_experiment.trials)
-<<<<<<< HEAD
-    # add epochs
-=======
-    # add engagement state based on reward rate 
-    stimulus_presentations = add_engagement_state_to_stimulus_presentations(
-            stimulus_presentations, ophys_experiment.trials)
->>>>>>> 471306bb
-    stimulus_presentations = add_epochs_to_stimulus_presentations(
-        stimulus_presentations,
-        time_column='start_time',
-        epoch_duration_mins=epoch_duration_mins)
-    # add omission annotation
-    stimulus_presentations['pre_omitted'] = stimulus_presentations['omitted'].shift(-1)
-    stimulus_presentations['post_omitted'] = stimulus_presentations['omitted'].shift(1)
-    # add repeat number
-
-    # add trials info
-    try:  # not all session types have catch trials or omissions
-        stimulus_presentations = add_trials_data_to_stimulus_presentations_table(
-            stimulus_presentations, ophys_experiment.trials)
-        # add time from last change
-        stimulus_presentations = add_time_from_last_change_to_stimulus_presentations(
-            stimulus_presentations)
-        # add pre-change
-        stimulus_presentations['pre_change'] = stimulus_presentations['is_change'].shift(
-            -1)
-        # add licked Boolean
-        stimulus_presentations['licked'] = [True if len(
-            licks) > 0 else False for licks in stimulus_presentations.licks.values]
-        stimulus_presentations['lick_on_next_flash'] = stimulus_presentations['licked'].shift(
-            -1)
-<<<<<<< HEAD
-        # add engagement state based on reward rate - note this reward rate is
-        # calculated differently than the SDK version
-        stimulus_presentations = add_engagement_state_to_stimulus_presentations(
-            stimulus_presentations, ophys_experiment.trials)
-        
-=======
-        # add omission annotation
-        stimulus_presentations['pre_omitted'] = stimulus_presentations['omitted'].shift(
-            -1)
-        stimulus_presentations['post_omitted'] = stimulus_presentations['omitted'].shift(
-            1)
->>>>>>> 471306bb
-    except Exception as e:
-        print(e)
-
-    return stimulus_presentations
-
-
-def annotate_stimuli(dataset, inplace=False):
-    '''
-    adds the following columns to the stimulus_presentations table, facilitating calculation
-    of behavior performance based entirely on the stimulus_presentations table:
-
-    'trials_id': the corresponding ID of the trial in the trials table in which the stimulus occurred
-    'previous_image_name': the name of the stimulus on the last flash (will list 'omitted' if last stimulus is omitted)
-    'next_start_time': The time of the next stimulus start (including the time of the omitted stimulus if the next stimulus is omitted)
-    'auto_rewarded': True for trials where rewards were delivered regardless of animal response
-    'trial_stimulus_index': index of the given stimulus on the current trial. For example, the first stimulus in a trial has index 0, the second stimulus in a trial has index 1, etc
-    'response_lick': Boolean, True if a lick followed the stimulus
-    'response_lick_times': list of all lick times following this stimulus
-    'response_lick_latency': time difference between first lick and stimulus
-    'previous_response_on_trial': Boolean, True if there has been a lick to a previous stimulus on this trial
-    'could_change': Boolean, True if the stimulus met the conditions that would have allowed
-                    to be chosen as the change stimulus by camstim:
-                        * at least the fourth stimulus flash in the trial
-                        * not preceded by any licks on that trial
-
-    Parameters:
-    -----------
-    dataset : BehaviorSession or BehaviorOphysSession object
-        an SDK session object
-    inplace : Boolean
-        If True, operates on the dataset.stimulus_presentations object directly and returns None
-        If False (default), operates on a copy and returns the copy
-
-    Returns:
-    --------
-    Pandas.DataFrame (if inplace == False)
-    None (if inplace == True)
-    '''
-
-    if inplace:
-        stimulus_presentations = dataset.stimulus_presentations
-    else:
-        stimulus_presentations = dataset.stimulus_presentations.copy()
-
-    # limit to change detection block
-    stimulus_presentations = limit_stimulus_presentations_to_change_detection(stimulus_presentations)
-
-    # add previous_image_name
-    stimulus_presentations['previous_image_name'] = stimulus_presentations['image_name'].shift()
-
-    # add next_start_time
-    stimulus_presentations['next_start_time'] = stimulus_presentations['start_time'].shift(-1)
-
-    # add trials_id and trial_stimulus_index
-    stimulus_presentations['trials_id'] = None
-    stimulus_presentations['trial_stimulus_index'] = None
-    last_trial_id = -1
-    trial_stimulus_index = 0
-
-    # add response_lick, response_lick_times, response_lick_latency
-    stimulus_presentations['response_lick'] = False
-    stimulus_presentations['response_lick_times'] = None
-    stimulus_presentations['response_lick_latency'] = None
-
-    # make a copy of trials with 'start_time' as index to speed lookup
-    trials = dataset.trials.copy().reset_index().set_index('start_time')
-
-    # make a copy of licks with 'timestamps' as index to speed lookup
-    licks = dataset.licks.copy().reset_index().set_index('timestamps')
-
-    # iterate over every stimulus
-    for idx, row in stimulus_presentations.iterrows():
-        # trials_id is last trials_id with start_time <= stimulus_time
-        try:
-            trials_id = trials.loc[:row['start_time']].iloc[-1]['trials_id']
-        except IndexError:
-            trials_id = -1
-        stimulus_presentations.loc[idx, 'trials_id'] = trials_id
-
-        if trials_id == last_trial_id:
-            trial_stimulus_index += 1
-        else:
-            trial_stimulus_index = 0
-            last_trial_id = trials_id
-        stimulus_presentations.loc[idx,
-                                  'trial_stimulus_index'] = trial_stimulus_index
-
-        # note the `- 1e-9` acts as a <, as opposed to a <=
-        stim_licks = licks.loc[row['start_time']:row['next_start_time'] - 1e-9].index.to_list()
-
-        stimulus_presentations.loc[idx, 'response_lick_times'] = stim_licks
-        if len(stim_licks) > 0:
-            stimulus_presentations.loc[idx, 'response_lick'] = True
-            stimulus_presentations.loc[idx,
-                                      'response_lick_latency'] = stim_licks[0] - row['start_time']
-
-    # merge in auto_rewarded column from trials table
-    stimulus_presentations = stimulus_presentations.reset_index().merge(
-        dataset.trials[['auto_rewarded']],
-        on='trials_id',
-        how='left',
-    ).set_index('stimulus_presentations_id')
-
-    # add previous_response_on_trial
-    stimulus_presentations['previous_response_on_trial'] = False
-    # set 'stimulus_presentations_id' and 'trials_id' as indices to speed
-    # lookup
-    stimulus_presentations = stimulus_presentations.reset_index(
-    ).set_index(['stimulus_presentations_id', 'trials_id'])
-    for idx, row in stimulus_presentations.iterrows():
-        stim_id, trials_id = idx
-        # get all stimuli before the current on the current trial
-        mask = (stimulus_presentations.index.get_level_values(0) < stim_id) & (
-            stimulus_presentations.index.get_level_values(1) == trials_id)
-        # check to see if any previous stimuli have a response lick
-<<<<<<< HEAD
-        stimulus_presentations.loc[idx,
-                                  'previous_response_on_trial'] = stimulus_presentations[mask]['response_lick'].any()
-=======
-        stimulus_presentations.at[idx, 'previous_response_on_trial'] = stimulus_presentations[mask]['response_lick'].any()
->>>>>>> 471306bb
-    # set the index back to being just 'stimulus_presentations_id'
-    stimulus_presentations = stimulus_presentations.reset_index().set_index('stimulus_presentations_id')
-
-    # add could_change
-    stimulus_presentations['could_change'] = False
-    for idx, row in stimulus_presentations.iterrows():
-        # check if we meet conditions where a change could occur on this
-        # stimulus (at least 4th flash of trial, no previous change on trial)
-        if row['trial_stimulus_index'] >= 4 and row['previous_response_on_trial'] is False and row[
-                'image_name'] != 'omitted' and row['previous_image_name'] != 'omitted':
-            stimulus_presentations.loc[idx, 'could_change'] = True
-
-    if inplace is False:
-        return stimulus_presentations
-
-
-def calculate_response_matrix(stimuli, aggfunc=np.mean, sort_by_column=True, engaged_only=True):
-    '''
-    calculates the response matrix for each individual image pair in the `stimulus` dataframe
-
-    Parameters:
-    -----------
-    stimuli: Pandas.DataFrame
-        From experiment.stimulus_presentations, after annotating as follows:
-            annotate_stimuli(experiment, inplace = True)
-    aggfunc: function
-        function to apply to calculation. Default = np.mean
-        other options include np.size (to get counts) or np.median
-    sort_by_column: Boolean
-        if True (default), sorts outputs by column means
-    engaged_only: Boolean
-        If True (default), calculates only on engaged trials
-        Will throw an assertion error if True and 'engagement_state' column does not exist
-
-    Returns:
-    --------
-    Pandas.DataFrame
-        matrix of response probabilities for each image combination
-        index = previous image
-        column = current image
-        catch trials are on diagonal
-
-    '''
-    stimuli_to_analyze = stimuli.query(
-        'auto_rewarded == False and could_change == True and image_name != "omitted" and previous_image_name != "omitted"')
-    if engaged_only:
-        assert 'engagement_state' in stimuli_to_analyze.columns, 'stimuli must have column called "engagement_state" if passing engaged_only = True'
-        stimuli_to_analyze = stimuli_to_analyze.query(
-            'engagement_state == "engaged"')
-
-    response_matrix = pd.pivot_table(
-        stimuli_to_analyze,
-        values='response_lick',
-        index=['previous_image_name'],
-        columns=['image_name'],
-        aggfunc=aggfunc
-    ).astype(float)
-
-    if sort_by_column:
-        sort_by = response_matrix.mean(axis=0).sort_values().index
-        response_matrix = response_matrix.loc[sort_by][sort_by]
-
-    response_matrix.index.name = 'previous_image_name'
-
-    return response_matrix
-
-
-def get_licks_df(ophys_experiment):
-    '''
-    Creates a dataframe containing columns for 'timestamps', 'licks', where values are from
-    a binary array of the length of stimulus timestamps where frames with no lick are 0 and frames with a lick are 1,
-    and a column called 'lick_rate' with values of 'licks' averaged over a 6 frame window to get licks per 100ms,
-    Can be used to plot stim triggered average lick rate
-    Parameters:
-    -----------
-    ophys_experiment: obj
-        AllenSDK BehaviorOphysExperiment object
-        A BehaviorOphysExperiment instance
-        See https://github.com/AllenInstitute/AllenSDK/blob/master/allensdk/brain_observatory/behavior/behavior_ophys_ophys_experiment.py  # noqa E501
-
-    Returns:
-    --------
-    Pandas.DataFrame with columns 'timestamps', 'licks', and 'lick_rate' in units of licks / 100ms
-
-    '''
-    timestamps = ophys_experiment.stimulus_timestamps.copy()
-    licks = ophys_experiment.licks.copy()
-    lick_array = np.zeros(timestamps.shape)
-    lick_array[licks.frame.values] = 1
-    licks_df = pd.DataFrame(data=timestamps, columns=['timestamps'])
-    licks_df['licks'] = lick_array
-    licks_df['lick_rate'] = licks_df['licks'].rolling(
-        window=6, min_periods=1, win_type='triang').mean()
-
-    return licks_df
-
-
-def calculate_dprime_matrix(stimuli, sort_by_column=True, engaged_only=True):
-    '''
-    calculates the d' matrix for each individual image pair in the `stimulus` dataframe
-
-    Parameters:
-    -----------
-    stimuli: Pandas.DataFrame
-        From experiment.stimulus_presentations, after annotating as follows:
-            annotate_stimuli(experiment, inplace = True)
-    sort_by_column: Boolean
-        if True (default), sorts outputs by column means
-    engaged_only: Boolean
-        If True (default), calculates only on engaged trials
-        Will throw an assertion error if True and 'engagement_state' column does not exist
-
-    Returns:
-    --------
-    Pandas.DataFrame
-        matrix of d' for each image combination
-        index = previous image
-        column = current image
-        catch trials are on diagonal
-
-    '''
-    if engaged_only:
-        assert 'engagement_state' in stimuli.columns, 'stimuli must have column called "engagement_state" if passing engaged_only = True'
-
-    response_matrix = calculate_response_matrix(
-        stimuli,
-        aggfunc=np.mean,
-        sort_by_column=sort_by_column,
-        engaged_only=engaged_only)
-
-    d_prime_matrix = response_matrix.copy()
-    for row in response_matrix.columns:
-        for col in response_matrix.columns:
-            d_prime_matrix.loc[row][col] = mindscope_utilities.dprime(
-                hit_rate=response_matrix.loc[row][col],
-                fa_rate=response_matrix[col][col],
-                limits=False
-            )
-            if row == col:
-                d_prime_matrix.loc[row][col] = np.nan
-
-    return d_prime_matrix
+import pandas as pd
+import numpy as np
+from brain_observatory_utilities.utilities.general_utilities import get_trace_average
+import brain_observatory_utilities.datasets.behavior.data_access as data_access
+from brain_observatory_utilities.utilities import general_utilities
+
+
+
+def limit_stimulus_presentations_to_change_detection(stimulus_presentations):
+    '''
+    if column 'stimulus_block_name' is in stimulus_presentations table (as in SDK v2.16.2),
+    limit stimulus presentations table to the change detection block
+    '''
+    if 'stimulus_block_name' in stimulus_presentations:
+        stimulus_presentations = stimulus_presentations[stimulus_presentations.stimulus_block_name.str.contains('change_detection')]
+        # change a few columns from type Boolean to bool (they were previously Boolean so they could contain NaNs for non-change detection stim blocks)
+        # stimulus_presentations = convert_boolean_cols_to_bool(stimulus_presentations)
+    return stimulus_presentations
+
+
+def convert_boolean_cols_to_bool(stimulus_presentations):
+    '''
+    For any dataframe containing columns derived from the stimulus_presentations table,
+    go through all columns and identify those that are type boolean (which occurs when the column has NaNs and bools)
+    and convert NaNs to False then set dtype to bool.
+
+    This is needed because many operations fail on columns of type boolean.
+    Some columns in stimulus_presentations are boolean in new SDK outputs because of the new stimulus_blocks,
+    as many values specific to change_detection task are set to NaN in other stimulus blocks, which
+    means that the entire column gets the dtype boolean instead of bool.
+    '''
+    for column in stimulus_presentations.columns.values:
+        try:
+            if type(stimulus_presentations[column].dtype).__name__ == 'BooleanDtype':
+                row_ids = stimulus_presentations[stimulus_presentations[column].isnull()].index
+                stimulus_presentations.loc[row_ids, column] = False
+                stimulus_presentations[column] = stimulus_presentations[column].astype('bool')
+        except:
+            if stimulus_presentations[column].dtype == 'boolean':
+                # remove NaNs and make bool
+                row_ids = stimulus_presentations[stimulus_presentations[column].isnull()].index
+                stimulus_presentations.loc[row_ids, column] = False
+                stimulus_presentations[column] = stimulus_presentations[column].astype('bool')
+    return stimulus_presentations
+
+
+def add_mean_running_speed_to_stimulus_presentations(stimulus_presentations,
+                                                     running_speed,
+                                                     time_window=[0, 0.75]):
+    '''
+    Append a column to stimulus_presentations which contains
+    the mean running speed in a range relative to
+    the stimulus start time.
+
+    Args:
+        stimulus_presentations (pd.DataFrame): dataframe of
+            stimulus presentations.
+            Must contain: 'start_time'
+        running_speed (pd.DataFrame): dataframe of running speed.
+            Must contain: 'speed', 'timestamps'
+        time_window: array
+            timestamps in seconds, relative to the start of each stimulus
+            to average the running speed.
+            default = [-3,3]
+    Returns:
+        stimulus_presentations with new column
+        "mean_running_speed" containing the
+        mean running speed within the specified window
+        following each stimulus presentation.
+
+    Example:
+        # get visual behavior cache
+        from allensdk.brain_observatory.behavior.behavior_project_cache import VisualBehaviorOphysProjectCache as bpc  # noqa E501
+        cache_dir = SOME_LOCAL_DIR
+        cache = bpc.from_s3_cache(cache_dir=cache_dir)
+
+        # load data for one experiment
+        ophys_experiment = cache.get_behavior_ophys_experiment(experiment_id)
+
+        # get necessary tables
+        stimulus_presentations = ophys_experiment.stimulus_presentations.copy()
+        running_speed = ophys_experiment.running_speed.copy()
+
+        # add running_speed to stim presentations
+        stimulus_presentations = add_mean_running_speed_to_stimulus_presentations(stimulus_presentations, running_speed)  # noqa E501
+    '''
+
+    stim_running_speed = stimulus_presentations.apply(
+        lambda row: get_trace_average(
+            running_speed['speed'].values,
+            running_speed['timestamps'].values,
+            row["start_time"] + time_window[0],
+            row["start_time"] + time_window[1]), axis=1,)
+    stimulus_presentations["mean_running_speed"] = stim_running_speed
+    return stimulus_presentations
+
+
+def add_mean_pupil_to_stimulus_presentations(stimulus_presentations, eye_tracking, column_to_use='pupil_area', time_window=[0, 0.75]):
+    '''
+    Append a column to stimulus_presentations which contains
+    the mean pupil area, diameter, or radius in a range relative to
+    the stimulus start time.
+
+    Args:
+        stimulus_presentations (pd.DataFrame): dataframe of stimulus presentations.  # noqa E501
+            Must contain: 'start_time'
+        eye_tracking (pd.DataFrame): dataframe of eye tracking data.
+            Must contain: timestamps', 'pupil_area', 'pupil_width', 'likely_blinks'
+        time_window (list with 2 elements): start and end of the range
+            relative to the start of each stimulus to average the pupil area.
+        column_to_use: column in eyetracking table to use to get mean, options: 'pupil_area', 'pupil_width', 'pupil_radius', 'pupil_diameter'
+                        if 'pupil_diameter' or 'pupil_radius' are provided, they will be calculated from 'pupil_area'
+                        if 'pupil_width' is provided, the column 'pupil_width' will be directly used from eye_tracking table
+    Returns:
+        stimulus_presentations table with new column "mean_pupil_"+column_to_use with the
+        mean pupil value within the specified window following each stimulus presentation.
+
+    Example:
+        # get visual behavior cache
+        from allensdk.brain_observatory.behavior.behavior_project_cache import VisualBehaviorOphysProjectCache as bpc  # noqa E501
+        cache_dir = r'\\allen\programs\braintv\workgroups\nc-ophys\visual_behavior\platform_paper_cache'
+        cache = bpc.from_s3_cache(cache_dir=cache_dir)
+
+        # load data for one experiment
+        ophys_experiment = cache.get_behavior_ophys_experiment(experiment_id)
+
+        # get necessary tables
+        stimulus_presentations = ophys_experiment.stimulus_presentations.copy()
+        eye_tracking = ophys_experiment.eye_tracking.copy()
+
+        # add pupil area to stim presentations
+        stimulus_presentations = add_mean_pupil_to_stimulus_presentations(stimulus_presentations, eye_tracking, column_to_use='pupil_area')  # noqa E501
+    '''
+
+    eye_tracking = data_access.get_pupil_data(eye_tracking, interpolate_likely_blinks=True, normalize_to_gray_screen=True, zscore=False,
+                                              interpolate_to_ophys=False, ophys_timestamps=None, stimulus_presentations=stimulus_presentations)
+
+    eye_tracking_timeseries = eye_tracking[column_to_use].values
+    mean_pupil_around_stimulus = stimulus_presentations.apply(
+        lambda row: get_trace_average(
+            eye_tracking_timeseries,
+            eye_tracking['timestamps'].values,
+            row["start_time"] + time_window[0],
+            row["start_time"] + time_window[1],
+        ), axis=1,)
+    stimulus_presentations["mean_"+column_to_use] = mean_pupil_around_stimulus
+    return stimulus_presentations
+
+
+def add_rewards_to_stimulus_presentations(stimulus_presentations,
+                                          rewards,
+                                          time_window=[0, 3]):
+    '''
+    Append a column to stimulus_presentations which contains
+    the timestamps of rewards that occur
+    in a range relative to the onset of the stimulus.
+
+    Args:
+        stimulus_presentations (pd.DataFrame): dataframe of
+            stimulus presentations.
+            Must contain: 'start_time'
+        rewards (pd.DataFrame): rewards dataframe. Must contain 'timestamps'
+        time_window (list with 2 elements): start and end of the range
+            relative to the start of each stimulus
+            to average the running speed.
+    Returns:
+        stimulus_presentations with a new column called "reward" that contains
+        reward times that fell within the window relative to each stim time
+
+    Example:
+        # get visual behavior cache
+        from allensdk.brain_observatory.behavior.behavior_project_cache import VisualBehaviorOphysProjectCache as bpc  # noqa E501
+        cache_dir = SOME_LOCAL_DIRECTORY
+        cache = bpc.from_s3_cache(cache_dir=cache_dir)
+
+        # load data for one experiment
+        ophys_experiment = cache.get_behavior_ophys_experiment(experiment_id)
+
+        # get necessary tables
+        stimulus_presentations = ophys_experiment.stimulus_presentations.copy()
+        rewards = ophys_experiment.rewards.copy()
+
+        # add rewards to stim presentations
+        stimulus_presentations = add_rewards_to_stimulus_presentations(stimulus_presentations, rewards)  # noqa E501
+    '''
+
+    reward_times = rewards['timestamps'].values
+    rewards_each_stim = stimulus_presentations.apply(
+        lambda row: reward_times[
+            ((reward_times > row["start_time"] + time_window[0]) & (reward_times < row["start_time"] + time_window[1]))],
+        axis=1,
+    )
+    stimulus_presentations["rewards"] = rewards_each_stim
+    return stimulus_presentations
+
+
+def add_licks_to_stimulus_presentations(stimulus_presentations,
+                                        licks,
+                                        time_window=[0, 0.75]):
+    '''
+    Append a column to stimulus_presentations which
+    contains the timestamps of licks that occur
+    in a range relative to the onset of the stimulus.
+
+    Args:
+        stimulus_presentations (pd.DataFrame): 
+            dataframe of stimulus presentations.
+            Must contain: 'start_time'
+        licks (pd.DataFrame): lick dataframe. Must contain 'timestamps'
+        time_window (list with 2 elements): start and end of the range
+            relative to the start of each stimulus to average the running speed.  # noqa E501
+    Returns:
+        stimulus_presentations with a new column called "licks" that contains
+        lick times that fell within the window relative to each stim time
+
+
+    Example:
+        # get visual behavior cache
+        from allensdk.brain_observatory.behavior.behavior_project_cache import VisualBehaviorOphysProjectCache as bpc  # noqa E501
+        cache_dir = SOME_LOCAL_DIRECTORY
+        cache = bpc.from_s3_cache(cache_dir=cache_dir)
+
+        # load data for one experiment
+        ophys_experiment = cache.get_behavior_ophys_experiment(experiment_id)
+
+        # get necessary tables
+        stimulus_presentations = ophys_experiment.stimulus_presentations.copy()
+        licks = ophys_experiment.licks.copy()
+
+        # add licks to stim presentations
+        stimulus_presentations = add_licks_to_stimulus_presentations(stimulus_presentations, licks)
+    '''
+
+    lick_times = licks['timestamps'].values
+    licks_each_stim = stimulus_presentations.apply(
+        lambda row: lick_times[
+            ((lick_times > row["start_time"] + time_window[0]) & (lick_times < row["start_time"] + time_window[1]))],
+        axis=1,
+    )
+    stimulus_presentations["licks"] = licks_each_stim
+    return stimulus_presentations
+
+
+def calculate_reward_rate(response_latency=None,
+                          starttime=None,
+                          window=0.75,
+                          trial_window=25,
+                          initial_trials=10):
+
+    assert len(response_latency) == len(starttime)
+
+    df = pd.DataFrame({'response_latency': response_latency,
+                       'starttime': starttime})
+
+    # adds a column called reward_rate to the input dataframe
+    # the reward_rate column contains a rolling average of rewards/min
+    # window sets the window in which a response is considered correct,
+    # so a window of 1.0 means licks before 1.0 second are considered correct
+    #
+    # Reorganized into this unit-testable form by Nick Cain April 25 2019
+
+    reward_rate = np.zeros(len(df))
+    # make the initial reward rate infinite,
+    # so that you include the first trials automatically.
+    reward_rate[:initial_trials] = np.inf
+
+    for trial_number in range(initial_trials, len(df)):
+
+        min_index = np.max((0, trial_number - trial_window))
+        max_index = np.min((trial_number + trial_window, len(df)))
+        df_roll = df.iloc[min_index:max_index]
+
+        # get a rolling number of correct trials
+        correct = len(df_roll[df_roll.response_latency < window])
+
+        # get the time elapsed over the trials
+        time_elapsed = df_roll.starttime.iloc[-1] - df_roll.starttime.iloc[0]
+
+        # calculate the reward rate, rewards/min
+        reward_rate_on_this_lap = correct / time_elapsed * 60
+
+        reward_rate[trial_number] = reward_rate_on_this_lap
+    return reward_rate
+
+
+def add_reward_rate_to_stimulus_presentations(stimulus_presentations,
+                                              trials):
+    '''
+    Parameters:
+    ____________
+    trials: Pandas.DataFrame
+        ophys_experiment.trials
+    stimulus_presentation: Pandas.DataFrame
+        ophys_experiment.stimulus_presentations
+
+    Returns:
+    ___________
+    stimulus_presentation: Pandas.DataFrame
+        with 'reward_rate_trials' column
+
+    'reward_rate' is calculated by the SDK based on the rolling reward rate over trials (not stimulus presentations)
+    https://github.com/AllenInstitute/AllenSDK/blob/master/allensdk/brain_observatory/behavior/trials_processing.py#L941
+    '''
+
+    last_time = 0
+    reward_rate_by_frame = []
+    # if 'reward_rate' not in trials:
+    # recalculate reward_rate for trials 
+    trials['reward_rate'] = calculate_reward_rate(trials['response_latency'].values,
+                                                      trials['start_time'])
+
+    trials = trials[trials['aborted'] == False]  # NOQA
+    for change_time in trials.change_time.values:
+        reward_rate = trials[trials.change_time ==  # NOQA
+                             change_time].reward_rate.values[0]
+        # add reward rate value from trial to all stim presentations belonging to that trial
+        for start_time in stimulus_presentations.start_time: 
+            if (start_time < change_time) and (start_time > last_time):
+                reward_rate_by_frame.append(reward_rate)
+                last_time = start_time
+    # fill the last flashes with last value
+    for i in range(len(stimulus_presentations) - len(reward_rate_by_frame)):
+        reward_rate_by_frame.append(reward_rate_by_frame[-1])
+
+    stimulus_presentations['reward_rate'] = reward_rate_by_frame
+    return stimulus_presentations
+
+
+def add_epochs_to_stimulus_presentations(stimulus_presentations, time_column='start_time', epoch_duration_mins=10):
+    """
+    Add column called 'epoch' with values as an index for the epoch within a session, for a given epoch duration.
+
+    :param stimulus_presentations: dataframe with a column indicating event start times
+    :param time_column: name of column in dataframe indicating event times
+    :param epoch_duration_mins: desired epoch length in minutes
+    :return: input dataframe with epoch column added
+    """
+    start_time = stimulus_presentations[time_column].values[0]
+    stop_time = stimulus_presentations[time_column].values[-1]
+    epoch_times = np.arange(start_time, stop_time, epoch_duration_mins * 60)
+    stimulus_presentations['epoch'] = None
+    for i, time in enumerate(epoch_times):
+        if i < len(epoch_times) - 1:
+            indices = stimulus_presentations[(stimulus_presentations[time_column] >= epoch_times[i]) &
+                                             (stimulus_presentations[time_column] < epoch_times[i + 1])].index.values
+        else:
+            indices = stimulus_presentations[(
+                stimulus_presentations[time_column] >= epoch_times[i])].index.values
+        stimulus_presentations.loc[indices, 'epoch'] = i
+    return stimulus_presentations
+
+
+def add_trials_id_to_stimulus_presentations(stimulus_presentations, trials):
+    """
+    Add trials_id to stimulus presentations by finding the closest change time to each stimulus start time
+    If there is no corresponding change time, the trials_id is NaN
+    :param: stimulus_presentations: stimulus_presentations attribute of BehaviorOphysExperiment object, must have 'start_time'
+    :param trials: trials attribute of BehaviorOphysExperiment object, must have 'change_time'
+    """
+    # for each stimulus_presentation, find the trials_id that is closest to the start time
+    # add to a new column called 'trials_id'
+    for idx, stimulus_presentation in stimulus_presentations.iterrows():
+        start_time = stimulus_presentation['start_time']
+        query_string = 'change_time > @start_time - 0.5 and change_time < @start_time + 0.5'
+        trials_id = (np.abs(start_time - trials.query(query_string)['change_time']))
+        if len(trials_id) == 1:
+            trials_id = trials_id.idxmin()
+        else:
+            trials_id = np.nan
+        stimulus_presentations.loc[idx, 'trials_id'] = trials_id
+    return stimulus_presentations
+
+
+def add_trials_data_to_stimulus_presentations_table(stimulus_presentations, trials):
+    """
+    Add trials_id to stimulus presentations table then join relevant columns of trials with stimulus_presentations
+    :param: stimulus_presentations: stimulus_presentations attribute of BehaviorOphysExperiment object, must have 'start_time'
+    :param trials: trials attribute of BehaviorOphysExperiment object, must have 'change_time'
+    """
+    # add trials_id and merge to get trial type information
+    stimulus_presentations = add_trials_id_to_stimulus_presentations(
+        stimulus_presentations, trials)
+    # only keep certain columns
+    trials = trials[['change_time', 'go', 'catch', 'aborted', 'auto_rewarded',
+                     'hit', 'miss', 'false_alarm', 'correct_reject',
+                     'response_time', 'response_latency', 'reward_time', 'reward_volume', ]]
+    # merge trials columns into stimulus_presentations
+    stimulus_presentations = stimulus_presentations.reset_index().merge(
+        trials, on='trials_id', how='left')
+    stimulus_presentations = stimulus_presentations.set_index(
+        'stimulus_presentations_id')
+    return stimulus_presentations
+
+
+def add_time_from_last_change_to_stimulus_presentations(stimulus_presentations):
+    '''
+    Adds a column to stimulus_presentations called 'time_from_last_change', which is the time, in seconds since the last image change
+
+    ARGS: SDK session object
+    MODIFIES: session.stimulus_presentations
+    RETURNS: stimulus_presentations
+    '''
+    stimulus_times = stimulus_presentations["start_time"].values
+    change_times = stimulus_presentations.query(
+        'is_change')['start_time'].values
+    time_from_last_change = general_utilities.time_from_last(
+        stimulus_times, change_times)
+    stimulus_presentations["time_from_last_change"] = time_from_last_change
+
+    return stimulus_presentations
+
+
+def add_engagement_state_to_stimulus_presentations(
+        stimulus_presentations, trials):
+    """
+    Add 'engaged' Boolean column and 'engagement_state' string ('engaged' or 'disengaged')
+    using threshold of  2 rewards per minute, with reward_rate calculated as in the SDK by the
+    function add_reward_rate_to_stimulus_presentations() in this repo, which is a copy of what is done in the SDK.
+    Previously this function pulled directly from the SDK, but the funciton was added to a class and is no longer directly accessible.
+
+
+    :param stimulus_presentations: stimulus_presentations attribute of BehaviorOphysExperiment
+    :param trials: trials attribute of BehaviorOphysExperiment object
+    :return: stimulus_presentations with columns added: 'reward_rate', 'engaged', 'engagement_state'
+    """
+
+
+    # if 'reward_time' not in stimulus_presentations.keys():
+    #     # this function adds the trial information to every stimulus presentation belonging to that trial
+    #     stimulus_presentations = add_trials_data_to_stimulus_presentations_table(
+    #         stimulus_presentations, trials)
+
+    # # calculating stimulus based reward rate using trial level reward information will massively underestimate reward rate
+    # # create Boolean column indicating whether the trial was rewarded or not
+    # stimulus_presentations['rewarded'] = [False if np.isnan(
+    #     reward_time) else True for reward_time in stimulus_presentations.reward_time.values]
+    # # (rewards/stimulus)*(1 stimulus/.750s) = rewards/second
+    # stimulus_presentations['reward_rate_per_second'] = stimulus_presentations['rewarded'].rolling(
+    #     window=320, min_periods=1, win_type='triang').mean() / .75  # units of rewards per second
+    # # (rewards/stimulus)*(1 stimulus/.750s)*(60s/min) = rewards/min
+    # stimulus_presentations['reward_rate'] = stimulus_presentations['rewarded'].rolling(
+    #     window=320, min_periods=1, win_type='triang').mean() * (60 / .75)  # units of rewards/min
+
+    # reward_threshold = 2 / 3  # 2/3 rewards per minute = 1/90 rewards/second
+
+    if 'reward_rate' not in stimulus_presentations.keys():
+        stimulus_presentations = add_reward_rate_to_stimulus_presentations(stimulus_presentations, trials)
+    
+    reward_threshold = 2
+
+    stimulus_presentations['engaged'] = [x > reward_threshold for x in stimulus_presentations['reward_rate'].values]
+    stimulus_presentations['engagement_state'] = ['engaged' if engaged else 'disengaged' for engaged in stimulus_presentations['engaged'].values]
+
+    return stimulus_presentations
+
+
+def add_n_to_stimulus_presentations(stimulus_presentations):
+    """
+    Adds a column to stimulus_presentations called 'n_after_change',
+    which is the number of stimulus presentations that have occurred since the last change.
+    It will also add a column called 'n_after_omission',
+    which is the number of stimulus presentations that have occurred since the last omission,
+    before the next change.
+    If there is no omission, this value will be -1.
+    Presentations before the first change or omission will have a value of -1.
+    It will also add a column called 'n_before_change',
+    which is the number of stimulus presentations that have occurred before the next change.
+    Presentations after the last change will have a value of -1.
+    Presentations before the first change will also have a value of -1.
+    0 for 'n_after_change' and 'n_before_change' indicates the change itself.
+    0 for 'n_after_omission' indicates the omission itself.
+
+    Parameters
+    ----------
+    stimulus_presentations : pd.DataFrame
+        stimulus_presentations table from BehaviorOphysExperiment
+
+    Returns
+    -------
+    stimulus_presentations : pd.DataFrame
+        stimulus_presentations table with 'n_after_change', 'n_after_omission', and 'n_before_change' columns added
+    """
+
+    change_ind = stimulus_presentations[stimulus_presentations['is_change']].index.values
+
+    # Adding n_after_change
+    # -1 indicates before the first change
+    n_after_change = np.zeros(len(stimulus_presentations)) - 1
+    for i in range(1, len(change_ind)):
+        n_after_change[change_ind[i - 1]: change_ind[i]
+                       ] = np.arange(0, change_ind[i] - change_ind[i - 1]).astype(int)
+    n_after_change[change_ind[i]:] = np.arange(
+        0, len(stimulus_presentations) - change_ind[i]).astype(int)
+    stimulus_presentations['n_after_change'] = n_after_change
+
+    # Adding n_before_change
+    # -1 indicates after the last and before the first change
+    n_before_change = np.zeros(len(stimulus_presentations)) - 1
+    for i in range(len(change_ind) - 1):
+        n_before_change[change_ind[i] + 1: change_ind[i + 1] + 1] = np.arange(
+            change_ind[i + 1] - change_ind[i] - 1, -1, -1).astype(int)
+    stimulus_presentations['n_before_change'] = n_before_change
+
+    # Adding n_after_omission
+    # -1 indicates before the first omission or
+    n_after_omission = np.zeros(len(stimulus_presentations)) - 1
+    # from the next change till the next omission # noqa E114,E116
+    # if there are no omissions, n_after_omission will be all -1
+    # and 'omitted' will be added and assigned to False
+    if 'omitted' in stimulus_presentations.columns:
+        omission_ind = stimulus_presentations[stimulus_presentations['omitted']].index.values
+        for i in range(len(omission_ind)):
+            if change_ind[-1] > omission_ind[i]:  # if there is a change after the omission
+                next_change_ind = change_ind[change_ind > omission_ind[i]][0]
+                n_after_omission[omission_ind[i]: next_change_ind] = np.arange(
+                    0, next_change_ind - omission_ind[i]).astype(int)
+            else:
+                n_after_omission[omission_ind[i]:] = np.arange(
+                    0, len(stimulus_presentations) - omission_ind[i]).astype(int)
+    else:
+        stimulus_presentations['omitted'] = False
+    stimulus_presentations['n_after_omission'] = n_after_omission
+
+    return stimulus_presentations
+
+
+def get_annotated_stimulus_presentations(
+        ophys_experiment, epoch_duration_mins=10):
+    """
+    Takes in an ophys_experiment dataset object and returns the stimulus_presentations table with additional columns.
+    Adds several useful columns to the stimulus_presentations table, including the mean running speed and pupil diameter for each stimulus,
+    the times of licks for each stimulus, the rolling reward rate, an identifier for 10 minute epochs within a session,
+    whether or not a stimulus was a pre-change or pre or post omission, and whether change stimuli were hits or misses
+    :param ophys_experiment: obj
+        AllenSDK BehaviorOphysExperiment object
+        A BehaviorOphysExperiment instance
+        See https://github.com/AllenInstitute/AllenSDK/blob/master/allensdk/brain_observatory/behavior/behavior_ophys_ophys_experiment.py  # noqa E501
+    :return: stimulus_presentations attribute of BehaviorOphysExperiment, with additional columns added
+    """
+    stimulus_presentations = ophys_experiment.stimulus_presentations
+    # limit to change detection block
+    stimulus_presentations = limit_stimulus_presentations_to_change_detection(stimulus_presentations)
+    
+    # add licks
+    stimulus_presentations = add_licks_to_stimulus_presentations(
+        stimulus_presentations, ophys_experiment.licks, time_window=[0, 0.75])
+    # add running
+    stimulus_presentations = add_mean_running_speed_to_stimulus_presentations(
+        stimulus_presentations, ophys_experiment.running_speed, time_window=[0, 0.75])
+    if hasattr('ophys_experiment', 'eye_tracking'):
+        try:
+            stimulus_presentations = add_mean_pupil_to_stimulus_presentations(
+                stimulus_presentations,
+                ophys_experiment.eye_tracking,
+                column_to_use='pupil_width',
+                time_window=[0, 0.75])
+            print(stimulus_presentations.stimulus_block_name.unique())
+        except Exception as e:
+            print(
+                'could not add mean pupil to stimulus presentations, length of eye_tracking attribute is', len(
+                    ophys_experiment.eye_tracking))
+            print(e)
+
+    # add reward rate
+    stimulus_presentations = add_reward_rate_to_stimulus_presentations(
+        stimulus_presentations, ophys_experiment.trials)
+    # add engagement state based on reward rate 
+    stimulus_presentations = add_engagement_state_to_stimulus_presentations(
+            stimulus_presentations, ophys_experiment.trials)
+    stimulus_presentations = add_epochs_to_stimulus_presentations(
+        stimulus_presentations,
+        time_column='start_time',
+        epoch_duration_mins=epoch_duration_mins)
+    # add omission annotation
+    stimulus_presentations['pre_omitted'] = stimulus_presentations['omitted'].shift(-1)
+    stimulus_presentations['post_omitted'] = stimulus_presentations['omitted'].shift(1)
+    # add repeat number
+
+    # add trials info
+    try:  # not all session types have catch trials or omissions
+        stimulus_presentations = add_trials_data_to_stimulus_presentations_table(
+            stimulus_presentations, ophys_experiment.trials)
+        # add time from last change
+        stimulus_presentations = add_time_from_last_change_to_stimulus_presentations(
+            stimulus_presentations)
+        # add pre-change
+        stimulus_presentations['pre_change'] = stimulus_presentations['is_change'].shift(
+            -1)
+        # add licked Boolean
+        stimulus_presentations['licked'] = [True if len(
+            licks) > 0 else False for licks in stimulus_presentations.licks.values]
+        stimulus_presentations['lick_on_next_flash'] = stimulus_presentations['licked'].shift(
+            -1)
+        # add omission annotation
+        stimulus_presentations['pre_omitted'] = stimulus_presentations['omitted'].shift(
+            -1)
+        stimulus_presentations['post_omitted'] = stimulus_presentations['omitted'].shift(
+            1)
+    except Exception as e:
+        print(e)
+
+    return stimulus_presentations
+
+
+def annotate_stimuli(dataset, inplace=False):
+    '''
+    adds the following columns to the stimulus_presentations table, facilitating calculation
+    of behavior performance based entirely on the stimulus_presentations table:
+
+    'trials_id': the corresponding ID of the trial in the trials table in which the stimulus occurred
+    'previous_image_name': the name of the stimulus on the last flash (will list 'omitted' if last stimulus is omitted)
+    'next_start_time': The time of the next stimulus start (including the time of the omitted stimulus if the next stimulus is omitted)
+    'auto_rewarded': True for trials where rewards were delivered regardless of animal response
+    'trial_stimulus_index': index of the given stimulus on the current trial. For example, the first stimulus in a trial has index 0, the second stimulus in a trial has index 1, etc
+    'response_lick': Boolean, True if a lick followed the stimulus
+    'response_lick_times': list of all lick times following this stimulus
+    'response_lick_latency': time difference between first lick and stimulus
+    'previous_response_on_trial': Boolean, True if there has been a lick to a previous stimulus on this trial
+    'could_change': Boolean, True if the stimulus met the conditions that would have allowed
+                    to be chosen as the change stimulus by camstim:
+                        * at least the fourth stimulus flash in the trial
+                        * not preceded by any licks on that trial
+
+    Parameters:
+    -----------
+    dataset : BehaviorSession or BehaviorOphysSession object
+        an SDK session object
+    inplace : Boolean
+        If True, operates on the dataset.stimulus_presentations object directly and returns None
+        If False (default), operates on a copy and returns the copy
+
+    Returns:
+    --------
+    Pandas.DataFrame (if inplace == False)
+    None (if inplace == True)
+    '''
+
+    if inplace:
+        stimulus_presentations = dataset.stimulus_presentations
+    else:
+        stimulus_presentations = dataset.stimulus_presentations.copy()
+
+    # limit to change detection block
+    stimulus_presentations = limit_stimulus_presentations_to_change_detection(stimulus_presentations)
+
+    # add previous_image_name
+    stimulus_presentations['previous_image_name'] = stimulus_presentations['image_name'].shift()
+
+    # add next_start_time
+    stimulus_presentations['next_start_time'] = stimulus_presentations['start_time'].shift(-1)
+
+    # add trials_id and trial_stimulus_index
+    stimulus_presentations['trials_id'] = None
+    stimulus_presentations['trial_stimulus_index'] = None
+    last_trial_id = -1
+    trial_stimulus_index = 0
+
+    # add response_lick, response_lick_times, response_lick_latency
+    stimulus_presentations['response_lick'] = False
+    stimulus_presentations['response_lick_times'] = None
+    stimulus_presentations['response_lick_latency'] = None
+
+    # make a copy of trials with 'start_time' as index to speed lookup
+    trials = dataset.trials.copy().reset_index().set_index('start_time')
+
+    # make a copy of licks with 'timestamps' as index to speed lookup
+    licks = dataset.licks.copy().reset_index().set_index('timestamps')
+
+    # iterate over every stimulus
+    for idx, row in stimulus_presentations.iterrows():
+        # trials_id is last trials_id with start_time <= stimulus_time
+        try:
+            trials_id = trials.loc[:row['start_time']].iloc[-1]['trials_id']
+        except IndexError:
+            trials_id = -1
+        stimulus_presentations.loc[idx, 'trials_id'] = trials_id
+
+        if trials_id == last_trial_id:
+            trial_stimulus_index += 1
+        else:
+            trial_stimulus_index = 0
+            last_trial_id = trials_id
+        stimulus_presentations.loc[idx,
+                                  'trial_stimulus_index'] = trial_stimulus_index
+
+        # note the `- 1e-9` acts as a <, as opposed to a <=
+        stim_licks = licks.loc[row['start_time']:row['next_start_time'] - 1e-9].index.to_list()
+
+        stimulus_presentations.loc[idx, 'response_lick_times'] = stim_licks
+        if len(stim_licks) > 0:
+            stimulus_presentations.loc[idx, 'response_lick'] = True
+            stimulus_presentations.loc[idx,
+                                      'response_lick_latency'] = stim_licks[0] - row['start_time']
+
+    # merge in auto_rewarded column from trials table
+    stimulus_presentations = stimulus_presentations.reset_index().merge(
+        dataset.trials[['auto_rewarded']],
+        on='trials_id',
+        how='left',
+    ).set_index('stimulus_presentations_id')
+
+    # add previous_response_on_trial
+    stimulus_presentations['previous_response_on_trial'] = False
+    # set 'stimulus_presentations_id' and 'trials_id' as indices to speed
+    # lookup
+    stimulus_presentations = stimulus_presentations.reset_index(
+    ).set_index(['stimulus_presentations_id', 'trials_id'])
+    for idx, row in stimulus_presentations.iterrows():
+        stim_id, trials_id = idx
+        # get all stimuli before the current on the current trial
+        mask = (stimulus_presentations.index.get_level_values(0) < stim_id) & (
+            stimulus_presentations.index.get_level_values(1) == trials_id)
+        # check to see if any previous stimuli have a response lick
+        stimulus_presentations.at[idx, 'previous_response_on_trial'] = stimulus_presentations[mask]['response_lick'].any()
+    # set the index back to being just 'stimulus_presentations_id'
+    stimulus_presentations = stimulus_presentations.reset_index().set_index('stimulus_presentations_id')
+
+    # add could_change
+    stimulus_presentations['could_change'] = False
+    for idx, row in stimulus_presentations.iterrows():
+        # check if we meet conditions where a change could occur on this
+        # stimulus (at least 4th flash of trial, no previous change on trial)
+        if row['trial_stimulus_index'] >= 4 and row['previous_response_on_trial'] is False and row[
+                'image_name'] != 'omitted' and row['previous_image_name'] != 'omitted':
+            stimulus_presentations.loc[idx, 'could_change'] = True
+
+    if inplace is False:
+        return stimulus_presentations
+
+
+def calculate_response_matrix(stimuli, aggfunc=np.mean, sort_by_column=True, engaged_only=True):
+    '''
+    calculates the response matrix for each individual image pair in the `stimulus` dataframe
+
+    Parameters:
+    -----------
+    stimuli: Pandas.DataFrame
+        From experiment.stimulus_presentations, after annotating as follows:
+            annotate_stimuli(experiment, inplace = True)
+    aggfunc: function
+        function to apply to calculation. Default = np.mean
+        other options include np.size (to get counts) or np.median
+    sort_by_column: Boolean
+        if True (default), sorts outputs by column means
+    engaged_only: Boolean
+        If True (default), calculates only on engaged trials
+        Will throw an assertion error if True and 'engagement_state' column does not exist
+
+    Returns:
+    --------
+    Pandas.DataFrame
+        matrix of response probabilities for each image combination
+        index = previous image
+        column = current image
+        catch trials are on diagonal
+
+    '''
+    stimuli_to_analyze = stimuli.query(
+        'auto_rewarded == False and could_change == True and image_name != "omitted" and previous_image_name != "omitted"')
+    if engaged_only:
+        assert 'engagement_state' in stimuli_to_analyze.columns, 'stimuli must have column called "engagement_state" if passing engaged_only = True'
+        stimuli_to_analyze = stimuli_to_analyze.query(
+            'engagement_state == "engaged"')
+
+    response_matrix = pd.pivot_table(
+        stimuli_to_analyze,
+        values='response_lick',
+        index=['previous_image_name'],
+        columns=['image_name'],
+        aggfunc=aggfunc
+    ).astype(float)
+
+    if sort_by_column:
+        sort_by = response_matrix.mean(axis=0).sort_values().index
+        response_matrix = response_matrix.loc[sort_by][sort_by]
+
+    response_matrix.index.name = 'previous_image_name'
+
+    return response_matrix
+
+
+def get_licks_df(ophys_experiment):
+    '''
+    Creates a dataframe containing columns for 'timestamps', 'licks', where values are from
+    a binary array of the length of stimulus timestamps where frames with no lick are 0 and frames with a lick are 1,
+    and a column called 'lick_rate' with values of 'licks' averaged over a 6 frame window to get licks per 100ms,
+    Can be used to plot stim triggered average lick rate
+    Parameters:
+    -----------
+    ophys_experiment: obj
+        AllenSDK BehaviorOphysExperiment object
+        A BehaviorOphysExperiment instance
+        See https://github.com/AllenInstitute/AllenSDK/blob/master/allensdk/brain_observatory/behavior/behavior_ophys_ophys_experiment.py  # noqa E501
+
+    Returns:
+    --------
+    Pandas.DataFrame with columns 'timestamps', 'licks', and 'lick_rate' in units of licks / 100ms
+
+    '''
+    timestamps = ophys_experiment.stimulus_timestamps.copy()
+    licks = ophys_experiment.licks.copy()
+    lick_array = np.zeros(timestamps.shape)
+    lick_array[licks.frame.values] = 1
+    licks_df = pd.DataFrame(data=timestamps, columns=['timestamps'])
+    licks_df['licks'] = lick_array
+    licks_df['lick_rate'] = licks_df['licks'].rolling(
+        window=6, min_periods=1, win_type='triang').mean()
+
+    return licks_df
+
+
+def calculate_dprime_matrix(stimuli, sort_by_column=True, engaged_only=True):
+    '''
+    calculates the d' matrix for each individual image pair in the `stimulus` dataframe
+
+    Parameters:
+    -----------
+    stimuli: Pandas.DataFrame
+        From experiment.stimulus_presentations, after annotating as follows:
+            annotate_stimuli(experiment, inplace = True)
+    sort_by_column: Boolean
+        if True (default), sorts outputs by column means
+    engaged_only: Boolean
+        If True (default), calculates only on engaged trials
+        Will throw an assertion error if True and 'engagement_state' column does not exist
+
+    Returns:
+    --------
+    Pandas.DataFrame
+        matrix of d' for each image combination
+        index = previous image
+        column = current image
+        catch trials are on diagonal
+
+    '''
+    if engaged_only:
+        assert 'engagement_state' in stimuli.columns, 'stimuli must have column called "engagement_state" if passing engaged_only = True'
+
+    response_matrix = calculate_response_matrix(
+        stimuli,
+        aggfunc=np.mean,
+        sort_by_column=sort_by_column,
+        engaged_only=engaged_only)
+
+    d_prime_matrix = response_matrix.copy()
+    for row in response_matrix.columns:
+        for col in response_matrix.columns:
+            d_prime_matrix.loc[row][col] = mindscope_utilities.dprime(
+                hit_rate=response_matrix.loc[row][col],
+                fa_rate=response_matrix[col][col],
+                limits=False
+            )
+            if row == col:
+                d_prime_matrix.loc[row][col] = np.nan
+
+    return d_prime_matrix